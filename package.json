--- conflicted
+++ resolved
@@ -21,11 +21,7 @@
     "expo-linear-gradient": "~14.1.5",
     "expo-sqlite": "~15.2.14",
     "expo-status-bar": "~2.2.3",
-<<<<<<< HEAD
-    "expo-updates": "~0.28.17",
-=======
     "expo-updates": "^29.0.11",
->>>>>>> cbb7bc21
     "react": "19.0.0",
     "react-dom": "19.0.0",
     "react-native": "0.79.5",
